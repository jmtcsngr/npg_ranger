--- conflicted
+++ resolved
@@ -5,15 +5,8 @@
   "description": "Streaming service for bioinformatics data.",
   "homepage": "https://github.com/wtsi-npg/npg_ranger",
   "license": "SEE LICENSE IN LICENSE",
-<<<<<<< HEAD
-  "private": true,
-  "engines": {
-    "node": ">=4.4.2"
-  },
-=======
   "private": false,
   "engines": { "node" : ">=4.4.2" },
->>>>>>> d3cb582b
   "repository": {
     "type": "git",
     "url": "https://github.com/wtsi-npg/npg_ranger"
@@ -55,25 +48,14 @@
   },
   "main": "./lib/main.js",
   "dependencies": {
-<<<<<<< HEAD
     "winston":      "2.2.0",
-    "moment":       "2.14.1",
+    "moment" :      "2.14.1",
     "fs-extra":     "^0.30.0",
-    "mongodb":      "^2.2.4",
+    "mongodb":      "2.2.8",
     "node-getopt":  "^0.2.3",
     "config-chain": "1.1.10",
     "commander":    "2.9.0",
-    "js-md5":       "0.4.1"
-=======
-    "winston":     "2.2.0",
-    "moment" :     "2.14.1",
-    "fs-extra":    "^0.30.0",
-    "mongodb":     "2.2.8",
-    "node-getopt": "^0.2.3",
-    "config-chain": "1.1.10",
-    "commander":   "2.9.0",
-    "js-md5" :     "0.4.1"
->>>>>>> d3cb582b
+    "js-md5" :      "0.4.1"
   },
   "devDependencies": {
     "dev-null": "^0.1.1",
