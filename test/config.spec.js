--- conflicted
+++ resolved
@@ -376,8 +376,4 @@
     expect(config.provide().get('originlist').join()).toEqual(
       expected, 'spaces between strings are allowed');
   });
-<<<<<<< HEAD
-});
-=======
-});
->>>>>>> 7c9f36df
+});