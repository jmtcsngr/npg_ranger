/* globals describe, it, expect, beforeAll, afterAll*/

"use strict";

const assert  = require('assert');
const http    = require('http');
const fs      = require('fs');
const fse     = require('fs-extra');
const os      = require('os');
const path    = require('path');
const tmp     = require('tmp');
const RangerController = require('../../lib/server/controller.js');
const config  = require('../../lib/config.js');

// Create temp dir here so it is available for all tests.
// Use this dir as a default dir that will be available in all.
var tmpDir    = config.tempFilePath('npg_ranger_controller_test_');
var dummy     = function() { return {tempdir: tmpDir}; };
var options;

describe('Creating object instance - synch', function() {
  beforeAll(function() {
    options = config.provide(dummy);
    fse.ensureDirSync(tmpDir);
  });

  afterAll(function() {
    fse.removeSync(tmpDir);
  });

  it('request object is not given - error', function() {
    expect( () => {new RangerController();} ).toThrowError(assert.AssertionError,
    'HTTP request object is required');
  });
  it('request is not an object - error', function() {
    expect( () => {new RangerController(1);} ).toThrowError(assert.AssertionError,
    'HTTP request object is required');
  });
  it('response object is not given - error', function() {
    expect( () => {new RangerController({});} ).toThrowError(assert.AssertionError,
    'Server response object is required');
  });
  it('response is not an object - error', function() {
    expect( () => {new RangerController({}, 1);} ).toThrowError(assert.AssertionError,
    'Server response object is required');
  });
  it('default configs are generated by controller constructor', function() {
    let c;
    expect( () => {c = new RangerController({}, {}, {});} ).not.toThrow();
    expect(c.tmpDir === options.get('tempdir')).toBe(true);
    expect(fs.existsSync(c.tmpDir));
    expect(c.skipAuth).toBe(false);
  });
  it('passing configs to provide overwrites defaults', function() {
    let temporaryDir = tmp.dirSync({ template: path.join(os.tmpdir(), 'tmp-XXXXXX') });
    options = config.provide( () => {
      return {tempdir: temporaryDir.name, skipauth: true};
    });
    let c;
    expect( () => {c = new RangerController({}, {}, {});} ).not.toThrow();
    expect(c.tmpDir === temporaryDir.name).toBe(true);
    expect(c.skipAuth).toBe(true);
    temporaryDir.removeCallback();
  });
  it('configs provided in constructor overwrite defaults', function() {
    let c;
    let temporaryDir = tmp.dirSync({ template: path.join(os.tmpdir(), 'tmp-XXXXXX') });
    expect( () => {c = new RangerController({}, {}, {}, temporaryDir.name, true);} ).not.toThrow();
    expect(c.tmpDir === temporaryDir.name).toBe(true);
    expect(c.skipAuth).toBe(true);
    expect( () => {c = new RangerController({}, {}, {}, temporaryDir.name, false);} ).not.toThrow();
    expect(c.tmpDir === temporaryDir.name).toBe(true);
    expect(c.skipAuth).toBe(false);
    temporaryDir.removeCallback();
  });
});

describe('set error response', function() {
  // Create server HTTP server object.
  const server = http.createServer();
  // Generate synchronously a temporary file name.
  var socket = tmp.tmpNameSync();

  beforeAll(function() {
    // Start listening on a socket
    server.listen(socket, () => {
      console.log(`Server listening on socket ${socket}`);
    });
    fse.ensureDirSync(tmpDir);
    options = config.provide(dummy);
  });

  // This tidy-up callback is not called when the spec exits early
  // due to an error. Seems to be a bug in jasmine.
  afterAll(function() {
    server.close();
    try { fs.unlinkSync(socket); } catch (e) {}
    fse.removeSync(tmpDir);
  });

  it('db object is not given or is not an object - error', function(done) {

    server.removeAllListeners('request');
    server.on('request', (request, response) => {
      console.log(response.toString());
      assert(typeof request == 'object');
      expect( () => {new RangerController(request, response);} ).toThrowError(
        assert.AssertionError, 'DB handle object is required');
      expect( () => {new RangerController(request, response, 1);} ).toThrowError(
        assert.AssertionError, 'DB handle object is required');
      response.write('payload');
      response.end();
    });

    http.get({socketPath: socket}, function(response) {
      var body = '';
      response.on('data', function(d) { body += d;});
      response.on('end', function() {
        done();
      });
    });
  });

  it('Setting values of instance variables', function(done) {
    server.removeAllListeners('request');
    server.on('request', (request, response) => {
      let c;
      expect( () => {c = new RangerController(request, response, {one: "two"});} ).not.toThrow();
      expect((typeof c == 'object')).toBe(true);
      expect((c instanceof RangerController)).toBe(true);
      expect((c.request == request)).toBe(true);
      expect((c.response == response)).toBe(true);
      expect(c.db).toEqual({one: "two"});
      expect(c.tmpDir).toBe(tmpDir);
      expect(c.skipAuth).toBe(false);
      expect(c.multiref).toBe(false);
      expect( () => {c = new RangerController(request, response, {}, null, 0);} ).not.toThrow();
      expect(c.tmpDir).toBe(tmpDir);
      expect(c.skipAuth).toBe(false);
      expect(c.multiref).toBe(false);
      expect( () => {c = new RangerController(request, response, {}, '', true);} ).not.toThrow();
      expect(c.tmpDir).toBe(tmpDir);
      expect(c.skipAuth).toBe(true);
      expect(c.multiref).toBe(false);

      // Set multiref mode
      config.provide( () => { return {tempdir: tmpDir, multiref: true}; });
      expect( () => {c = new RangerController(request, response, {}, '', false);} ).not.toThrow();
      expect(c.skipAuth).toBe(false);
      expect(c.multiref).toBe(true);
      expect( () => {c = new RangerController(request, response, {}, '', true);} ).not.toThrow();
      expect(c.skipAuth).toBe(true);
      expect(c.multiref).toBe(true);

      // unset multiref
      config.provide(dummy);

      response.end();
      done();
    });
    http.get({socketPath: socket}, function() {});
  });

  it('Temporary directory should exist', function(done) {
    server.removeAllListeners('request');
    server.on('request', (request, response) => {
      expect( () => {new RangerController(request, response, {}, '/some/dir');} )
        .toThrowError(assert.AssertionError,
        "Temp data directory '/some/dir' does not exist");
      let c;
      expect( () => {c = new RangerController(request, response, {}, 'test', 0);} ).not.toThrow();
      expect(c.tmpDir).toBe('test');
      done();
    });
    http.get({socketPath: socket}, function() {});
  });
});

describe('Handling requests - error responses', function() {
  const server = http.createServer();
  var socket = tmp.tmpNameSync();
  beforeAll(function() {
    server.listen(socket, () => {
      console.log(`Server listening on socket ${socket}`);
    });
    options = config.provide(dummy);
    fse.ensureDirSync(tmpDir);
  });

  afterAll(function() {
    server.close();
    try { fs.unlinkSync(socket); } catch (e) {}
    fse.removeSync(tmpDir);
  });

  it('Data host name argument is required', function(done) {
    server.removeAllListeners('request');
    server.on('request', (request, response) => {
      let c = new RangerController(request, response, {one: "two"});
      expect( () => {c.handleRequest();} ).toThrowError(assert.AssertionError,
        'The data host name is required');
      c.handleRequest('localhost');
      response.end();
      done();
    });
    http.get({socketPath: socket}, function() {});
  });

  it('Authentication error', function(done) {
    server.removeAllListeners('request');
    server.on('request', (request, response) => {
      let c = new RangerController(request, response, {one: "two"});
      expect(c.skipAuth).toBe(false);
      expect( () => {c.handleRequest('localhost');} ).not.toThrow();
    });
    http.get({socketPath: socket}, function(response) {
      var body = '';
      response.on('data', function(d) { body += d;});
      response.on('end', function() {
        expect(response.headers['content-type']).toEqual('application/json');
        expect(response.statusCode).toEqual(401);
        expect(response.statusMessage).toEqual('Proxy authentication required');
        expect(JSON.parse(body)).toEqual(
          {error: {type:    "InvalidAuthentication",
                   message: "Proxy authentication required"}});
        done();
      });
    });
  });

  it('Not found error, no auth', function(done) {
    server.removeAllListeners('request');
    server.on('request', (request, response) => {
      let c = new RangerController(request, response, {one: "two"}, null, true);
      expect(c.skipAuth).toBe(true);
      expect( () => {c.handleRequest('localhost');} ).not.toThrow();
    });
    http.get({socketPath: socket, path: '/invalid'}, function(response) {
      var body = '';
      response.on('data', function(d) { body += d;});
      response.on('end', function() {
        expect(response.headers['content-type']).toEqual('application/json');
        expect(response.statusCode).toEqual(404);
        expect(response.statusMessage).toEqual('URL not found : /invalid');
        expect(JSON.parse(body)).toEqual(
          {error: {type:    "NotFound",
                   message: "URL not found : /invalid"}});
        done();
      });
    });
  });

  it('Not found error, auth checked', function(done) {
    server.removeAllListeners('request');
    server.on('request', (request, response) => {
      let c = new RangerController(request, response, {one: "two"}, null, false);
      expect(c.skipAuth).toBe(false);
      expect( () => {c.handleRequest('localhost');} ).not.toThrow();
    });
    let req = http.request({socketPath: socket, path: '/invalid'});
    req.setHeader('X-Remote-User', 'user1');
    req.end();
    req.on('response', function(response) {
      var body = '';
      response.on('data', function(d) { body += d;});
      response.on('end', function() {
        expect(response.headers['content-type']).toEqual('application/json');
        expect(response.statusCode).toEqual(404);
        expect(response.statusMessage).toEqual('URL not found : /invalid');
        expect(JSON.parse(body)).toEqual(
          {error: {type:    "NotFound",
                   message: "URL not found : /invalid"}});
        done();
      });
    });
  });


  it('Invalid input error for a sample url', ( done ) => {
    server.removeAllListeners('request');
    server.on('request', (request, response) => {
      let c = new RangerController(request, response, {one: "two"}, null, true);
      expect(c.skipAuth).toBe(true);
      expect( () => {c.handleRequest('localhost');} ).not.toThrow();
    });

    http.get({socketPath: socket, path: '/sample'}, ( response ) => {
      var body = '';
      response.on('data', ( d ) => { body += d;});
      response.on('end', () => {
        expect(response.headers['content-type']).toEqual('application/json');
        expect(response.statusCode).toEqual(422);
        let m = 'Invalid request: sample accession number should be given';
        expect(response.statusMessage).toEqual(m);
        expect(JSON.parse(body)).toEqual(
          {error: {type:    "InvalidInput",
                   message: m}});
        done();
      });
    });
  });

  it('Invalid input error for a file url', ( done ) => {
    server.removeAllListeners('request');
    server.on('request', (request, response) => {
      let c = new RangerController(request, response, {one: "two"}, null, true);
      expect(c.skipAuth).toBe(true);
      expect( () => {c.handleRequest('localhost');} ).not.toThrow();
    });

    http.get({socketPath: socket, path: '/file'}, function(response) {
      var body = '';
      response.on('data', function(d) { body += d;});
      response.on('end', function() {
        expect(response.headers['content-type']).toEqual('application/json');
        expect(response.statusCode).toEqual(422);
        let m = 'Invalid request: file name should be given';
        expect(response.statusMessage).toEqual(m);
        expect(JSON.parse(body)).toEqual(
          {error: {type:    "InvalidInput",
                   message: m}});
        done();
      });
    });
  });

  it('Invalid input error for a vcf file when multiref set', (done) => {

    server.removeAllListeners('request');
    server.on('request', (request, response) => {
      // Set multiref mode
      config.provide(() => { return {tempdir: tmpDir, multiref: true}; });

      let c = new RangerController(request, response, {one: "two"}, null, true);
      expect(c.skipAuth).toBe(true);
      expect(c.multiref).toBe(true);
      expect( () => {c.handleRequest('localhost');} ).not.toThrow();

      // unset multiref
      config.provide(dummy);
    });

    http.get({socketPath: socket, path: '/sample?accession=XYZ120923&format=vcf'}, (response) => {
      var body = '';
      response.on('data', (d) => { body += d;});
      response.on('end', () => {
        expect(response.headers['content-type']).toEqual('application/json');
        expect(response.statusCode).toEqual(422);
        let m = 'Invalid request: cannot produce VCF files while multiref set on server';
        expect(response.statusMessage).toEqual(m);
        expect(JSON.parse(body)).toEqual(
          {
            error: {
              type: "InvalidInput",
              message: m
            }
          });
        done();
      });
    });
  });
});

describe('Redirection in json response', function() {
  const server = http.createServer();
  var socket = tmp.tmpNameSync();
  let id          = 'EGA45678';
  let server_path_basic = '/ga4gh/v.0.1/get/sample';
  let server_path = server_path_basic + '/' + id;

  beforeAll(function() {
    server.listen(socket, () => {
      console.log(`Server listening on socket ${socket}`);
    });
    server.on('request', (request, response) => {
      let c = new RangerController(request, response, {}, null, true);
      c.handleRequest('localhost');
    });
    fse.ensureDirSync(tmpDir);
    options = config.provide(dummy);
  });

  afterAll(function() {
    server.close();
    try { fs.unlinkSync(socket); } catch (e) {}
    fse.removeSync(tmpDir);
  });

  it('invalid url - no id - error response', function(done) {
    http.get({socketPath: socket, path: server_path_basic}, function(response) {
      var body = '';
      response.on('data', function(d) { body += d;});
      response.on('end', function() {
        expect(response.headers['content-type']).toEqual('application/json');
        expect(response.statusCode).toEqual(404);
        expect(response.statusMessage).toEqual('URL not found : ' + server_path_basic);
        done();
      });
    });
  });

  it('invalid url - no id - error response', function(done) {
    let path = server_path_basic + '/';
    http.get({socketPath: socket, path: path}, function(response) {
      var body = '';
      response.on('data', function(d) { body += d;});
      response.on('end', function() {
        expect(response.headers['content-type']).toEqual('application/json');
        expect(response.statusCode).toEqual(404);
        expect(response.statusMessage).toEqual('URL not found : ' + path);
        done();
      });
    });
  });

  it('invalid sample id - error response', function(done) {
    let path = server_path_basic + 'ERS-4556';
    http.get({socketPath: socket, path: path}, function(response) {
      var body = '';
      response.on('data', function(d) { body += d;});
      response.on('end', function() {
        expect(response.headers['content-type']).toEqual('application/json');
        expect(response.statusCode).toEqual(404);
        expect(response.statusMessage).toEqual('URL not found : ' + path);
        done();
      });
    });
  });

  it('successful redirection, no query params', function(done) {
    http.get(
      { socketPath: socket,
        path: server_path}, function(response) {
      var body = '';
      response.on('data', function(d) { body += d;});
      response.on('end', function() {
        expect(response.headers['content-type']).toEqual('application/json');
        expect(response.statusCode).toEqual(200);
        expect(response.statusMessage).toEqual(
          'OK, see redirection instructions in the body of the message');
        let url = `http://localhost/sample?accession=${id}&format=BAM`;
        expect(JSON.parse(body)).toEqual({format: 'BAM', urls: [{'url': url}]});
        done();
      });
    });
  });

  it('successful redirection, format given', function(done) {
    http.get(
      { socketPath: socket,
        path: server_path + '?format=CRAM'}, function(response) {
      var body = '';
      response.on('data', function(d) { body += d;});
      response.on('end', function() {
        expect(response.headers['content-type']).toEqual('application/json');
        expect(response.statusCode).toEqual(200);
        expect(response.statusMessage).toEqual(
          'OK, see redirection instructions in the body of the message');
        let url = `http://localhost/sample?accession=${id}&format=CRAM`;
        expect(JSON.parse(body)).toEqual({format: 'CRAM', urls: [{'url': url}]});
        done();
      });
    });
  });

  it('successful redirection, chromosome given', function(done) {
    http.get(
      { socketPath: socket,
        path: server_path + '?referenceName=chr1'}, function(response) {
        //path: server_path}, function(response) {
      var body = '';
      response.on('data', function(d) { body += d;});
      response.on('end', function() {
        expect(response.headers['content-type']).toEqual('application/json');
        expect(response.statusCode).toEqual(200);
        expect(response.statusMessage).toEqual(
          'OK, see redirection instructions in the body of the message');
        let url = `http://localhost/sample?accession=${id}&format=BAM&region=chr1`;
        expect(JSON.parse(body)).toEqual({format: 'BAM', urls: [{'url': url}]});
        done();
      });
    });
  });

  it('successful redirection, range start given', function(done) {
    http.get(
      { socketPath: socket,
        path: server_path + '?referenceName=chr1&start=3'}, function(response) {
      var body = '';
      response.on('data', function(d) { body += d;});
      response.on('end', function() {
        expect(response.headers['content-type']).toEqual('application/json');
        expect(response.statusCode).toEqual(200);
        expect(response.statusMessage).toEqual(
          'OK, see redirection instructions in the body of the message');
        let url = `http://localhost/sample?accession=${id}&format=BAM&region=chr1%3A4`;
        expect(JSON.parse(body)).toEqual({format: 'BAM', urls: [{'url': url}]});
        done();
      });
    });
  });

  it('successful redirection, range end given', function(done) {
    http.get(
      { socketPath: socket,
        path: server_path + '?referenceName=chr1&end=4'}, function(response) {
      var body = '';
      response.on('data', function(d) { body += d;});
      response.on('end', function() {
        expect(response.headers['content-type']).toEqual('application/json');
        expect(response.statusCode).toEqual(200);
        expect(response.statusMessage).toEqual(
          'OK, see redirection instructions in the body of the message');
        let url = `http://localhost/sample?accession=${id}&format=BAM&region=chr1%3A1-4`;
        expect(JSON.parse(body)).toEqual({format: 'BAM', urls: [{'url': url}]});
        done();
      });
    });
  });

  it('successful redirection, range start and end given', function(done) {
    http.get(
      { socketPath: socket,
        path: server_path + '?referenceName=chr1&start=4&end=400'}, function(response) {
      var body = '';
      response.on('data', function(d) { body += d;});
      response.on('end', function() {
        expect(response.headers['content-type']).toEqual('application/json');
        expect(response.statusCode).toEqual(200);
        expect(response.statusMessage).toEqual(
          'OK, see redirection instructions in the body of the message');
        let url = `http://localhost/sample?accession=${id}&format=BAM&region=chr1%3A5-400`;
        expect(JSON.parse(body)).toEqual({format: 'BAM', urls: [{'url': url}]});
        done();
      });
    });
  });

  ['bam', 'BAM', 'sam', 'SAM', 'cram', 'CRAM', 'vcf', 'VCF'].forEach( ( value ) => {
    it('successful redirection, query with all possible params', function(done) {
      http.get(
        { socketPath: socket,
          path: server_path + `?referenceName=chr1&start=4&end=400&format=${value}`}, function(response) {
        var body = '';
        response.on('data', function(d) { body += d;});
        response.on('end', function() {
          expect(response.headers['content-type']).toEqual('application/json');
          expect(response.statusCode).toBe(200);
          let formatUpperCase = value.toUpperCase();
          expect(response.statusMessage).toBe(
            'OK, see redirection instructions in the body of the message');
<<<<<<< HEAD
          let url = `http://localhost/sample?accession=${id}&format=BAM&region=chr1%3A5-400`;
          expect(JSON.parse(body)).toEqual({format: `${value}`.toUpperCase(), urls: [{'url': url}]});
=======
          let url = `http://localhost/sample?accession=${id}&format=${formatUpperCase}&region=chr1%3A5-401`;
          expect(JSON.parse(body)).toEqual({format: `${formatUpperCase}`, urls: [{'url': url}]});
>>>>>>> aeeaa2c3
          done();
        });
      });
    });
  });

  it('redirection error, range is given, reference is missing', function(done) {
    http.get(
      { socketPath: socket,
        path: server_path + '?start=4&end=400'}, function(response) {
      var body = '';
      response.on('data', function(d) { body += d;});
      response.on('end', function() {
        expect(response.headers['content-type']).toEqual('application/json');
        expect(response.statusCode).toEqual(422);
        expect(response.statusMessage).toBe(
          "'referenceName' attribute requered if 'start' or 'end' attribute is given");
        done();
      });
    });
  });

  it('redirection error, range start is not an integer', function(done) {
    http.get(
     {socketPath: socket,
      path: server_path + '?referenceName=chr1&start=5.5&end=400'}, function(response) {
      var body = '';
      response.on('data', function(d) { body += d;});
      response.on('end', function() {
        expect(response.headers['content-type']).toEqual('application/json');
        expect(response.statusCode).toEqual(422);
        expect(response.statusMessage).toEqual(
          "'5.5' is not an integer");
        done();
      });
    });
  });

 it('redirection error, range start is a negative integer', function(done) {
    http.get(
      { socketPath: socket,
        path: server_path + '?referenceName=chr1&start=-44&end=400'}, function(response) {
      var body = '';
      response.on('data', function(d) { body += d;});
      response.on('end', function() {
        expect(response.headers['content-type']).toEqual('application/json');
        expect(response.statusCode).toEqual(422);
        expect(response.statusMessage).toEqual("'-44' is not an unsigned integer");
        done();
      });
    });
  });

 it('redirection error, range end is not an integer', function(done) {
    http.get(
      { socketPath: socket,
        path: server_path + '?referenceName=chr1&start=4&end=foo'}, function(response) {
      var body = '';
      response.on('data', function(d) { body += d;});
      response.on('end', function() {
        expect(response.headers['content-type']).toEqual('application/json');
        expect(response.statusCode).toEqual(422);
        expect(response.statusMessage).toEqual("'foo' is not an integer");
        done();
      });
    });
  });

 it('redirection error, range end is a negative integer', function(done) {
    http.get(
      { socketPath: socket,
        path: server_path + '?referenceName=chr1&start=4&end=-400'}, function(response) {
      var body = '';
      response.on('data', function(d) { body += d;});
      response.on('end', function() {
        expect(response.headers['content-type']).toEqual('application/json');
        expect(response.statusCode).toEqual(422);
        expect(response.statusMessage).toEqual("'-400' is not an unsigned integer");
        done();
      });
    });
  });

  it('redirection error, range start is bigger than range end', function(done) {
    http.get(
      { socketPath: socket,
        path: server_path + '?referenceName=chr1&start=400&end=4'}, function(response) {
      var body = '';
      response.on('data', function(d) { body += d;});
      response.on('end', function() {
        expect(response.headers['content-type']).toEqual('application/json');
        expect(response.statusCode).toEqual(422);
        expect(response.statusMessage).toEqual(
          'Range end should be bigger than start');
        done();
      });
    });
  });

  it('redirection error, unknown format requested', function(done) {
    http.get(
      { socketPath: socket,
        path: server_path + '?format=fa'}, function(response) {
      var body = '';
      response.on('data', function(d) { body += d;});
      response.on('end', function() {
        expect(response.headers['content-type']).toEqual('application/json');
        expect(response.statusCode).toEqual(409);
        expect(response.statusMessage).toEqual(
          "Format 'fa' is not supported, supported formats: BAM, CRAM, SAM, VCF");
        done();
      });
    });
  });

});

describe('content type', function() {
  const server = http.createServer();
  var socket = tmp.tmpNameSync();

  beforeAll(function() {
    server.listen(socket, () => {
      console.log(`Server listening on socket ${socket}`);
    });
    fse.ensureDirSync(tmpDir);
    options = config.provide(dummy);
  });
  afterAll(function() {
    server.close();
    try { fs.unlinkSync(socket); } catch (e) {}
    fse.removeSync(tmpDir);
  });

  it('data format driven content type', function(done) {
    server.on('request', (request, response) => {
      let c = new RangerController(request, response, {one: "two"}, null, true);
      expect( () => {c.contentType();} )
        .toThrowError(assert.AssertionError,
        'Non-empty format string should be given');
      expect(c.contentType('SAM')).toBe('text/vnd.ga4gh.sam');
      expect(c.contentType('VCF')).toBe('text/vnd.ga4gh.vcf');
      expect(c.contentType('BAM')).toBe('application/vnd.ga4gh.bam');
      expect(c.contentType('CRAM')).toBe('application/vnd.ga4gh.cram');
      done();
    });

    http.get({socketPath: socket, path: '/file'}, function(response) {
      let body = '';
      response.on('data', function(d) { body += d;});
    });
  });
});<|MERGE_RESOLUTION|>--- conflicted
+++ resolved
@@ -546,16 +546,11 @@
         response.on('end', function() {
           expect(response.headers['content-type']).toEqual('application/json');
           expect(response.statusCode).toBe(200);
-          let formatUpperCase = value.toUpperCase();
           expect(response.statusMessage).toBe(
             'OK, see redirection instructions in the body of the message');
-<<<<<<< HEAD
-          let url = `http://localhost/sample?accession=${id}&format=BAM&region=chr1%3A5-400`;
-          expect(JSON.parse(body)).toEqual({format: `${value}`.toUpperCase(), urls: [{'url': url}]});
-=======
-          let url = `http://localhost/sample?accession=${id}&format=${formatUpperCase}&region=chr1%3A5-401`;
+          let formatUpperCase = value.toUpperCase();
+          let url = `http://localhost/sample?accession=${id}&format=${formatUpperCase}&region=chr1%3A5-400`;
           expect(JSON.parse(body)).toEqual({format: `${formatUpperCase}`, urls: [{'url': url}]});
->>>>>>> aeeaa2c3
           done();
         });
       });
