--- conflicted
+++ resolved
@@ -1,6 +1,5 @@
 LIST OF CHANGES for npg_ranger project
 
-<<<<<<< HEAD
 release 2.0.0
   - upgrade async to 2.4.1 from 2.1.4
   - upgrade browserify to 14.4.0 from 13.3.0
@@ -34,12 +33,11 @@
   - update ranger Dockerfile to upgrade ranger docker to
     - httpd@2.4.27
     - npg_ranger@2.0.0
-=======
+
 release 1.4.2
   - fix not showing errors when next process in pipe closes
   - fix bug premature end of output stream when piping to output and end of
     stream in input (response)
->>>>>>> 3043ae3d
 
 release 1.4.1
   - update database entries in docker for public data
