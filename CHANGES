LIST OF CHANGES for npg_ranger project

<<<<<<< HEAD
  - allow for email in the remote user value
=======
release 0.4.1
  - server/client version from package.json
  - updated docs for 0.4.x
  - increase timouts for some tests
  - remove assert for process.env.USER in bin/server
>>>>>>> 29070d80

release 0.4.0
  - set node recomended to >= 4.5.0 in package.json
  - add config-chain 1.1.11
  - upgrade moment to 2.15.1 from 2.14.1
  - upgrade mongodb to 2.2.10 from 2.2.8
  - upgrade tmp to 0.0.29 from 0.0.28
  - use npm 3.10.7 in travis
  - use node 4.5.0 in travis
  - kill all processes after -g seconds after client disconnection
  - Provide VCF files using freebayes
  - add new module to handle config options
  - fix error in interpreting the end range value in the user query
  - client library - an option to accept trailers and failing the overall
     request if data is truncated
  - client script - exit with error code if the request is unsuccessful
  - server - only set trailers if the client declared that it accepts them
  - restrict request types handled by the server to GET and OPTIONS
  - add a separate handler for OPTIONS request, set CORS headers
  - read-only configuration when options are read from a command line
  - proxy-aware server configuration
  - validation for reference name user input
  - full cycle tests using bioinf tools, compiled tools cached in travis

release 0.3.0
  - publish as npm package
  - expand docs for installing and running client/server
  - upgrade mongodb from 2.2.4 to 2.2.8
  - upgrade grunt-jasmine-nodejs from 1.5.3 to 1.5.4
  - upgrade load-grunt-tasks from 'latest' to 3.5.2
  - fix wrongly reporting error while closing fd in client
  - compliance with the GA4GH API: redirection urls as objects
  - restructure documentation
  - upgrading moment to 2.14.1 from 2.13.0
  - upgrading grunt-jscs to 3.0.1 from 3.0.0
  - new client code to comply with GA4GH API
  - client code fit to use with browserify

release 0.2.1
  - compliance with the GA4GH API: use upper case for format

release 0.2.0
  - application model and controller as separate modules
  - GA4GH API url and redirection
  - logging with Winston

release 0.1.1
  - HTTP errors compliant with GA4GH API.

release 0.1
  - Initial version:
    a node.js server running on a socket or on a port serving
      either individual files or merging all available files
      for a sample,
    a range to serve and data format to serve can be specified,
    mongodb is used to find file locations,
    authorization is switched on by default (can be disabled),
      relies on authentication done elsewhere (the incoming request
      should have X-Remote-User header set), so this server
      should be run behind a reverse proxy that will perform
      authentication and set the header,
    'data_truncated' trailer header is set to 'false' if the data
      processing pipeline completed successfully, in case of an
      error in the pipeline it is set to 'true'.<|MERGE_RESOLUTION|>--- conflicted
+++ resolved
@@ -1,14 +1,11 @@
 LIST OF CHANGES for npg_ranger project
 
-<<<<<<< HEAD
+release 0.4.1
   - allow for email in the remote user value
-=======
-release 0.4.1
   - server/client version from package.json
   - updated docs for 0.4.x
   - increase timouts for some tests
   - remove assert for process.env.USER in bin/server
->>>>>>> 29070d80
 
 release 0.4.0
   - set node recomended to >= 4.5.0 in package.json
