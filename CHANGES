LIST OF CHANGES for npg_ranger project

<<<<<<< HEAD
  - use npg_ranger server for roundtrip tests
=======
  - add prototype for reference resolve
>>>>>>> 26af5cca
  - upgrade fs-extra to 1.0.0 from ^0.30.0
  - upgrade winston to 2.3.0 from 2.2.0

release 0.6.0
  - example apache.conf in docs
  - badges in README.md
  - add cluster support
  - faster server shutdown with http-shutdown

release 0.5.0
  - allow for email in the remote user value
  - server/client version from package.json
  - updated docs for 0.5.0
  - increase timouts for some tests
  - remove assert for process.env.USER in bin/server
  - upgrade browserify to 13.1.1 from 13.1.0
  - upgrade moment to 2.15.2 from 2.15.1
  - upgrade mongodb to 2.2.11 from 2.2.10

release 0.4.0
  - set node recomended to >= 4.5.0 in package.json
  - add config-chain 1.1.11
  - upgrade moment to 2.15.1 from 2.14.1
  - upgrade mongodb to 2.2.10 from 2.2.8
  - upgrade tmp to 0.0.29 from 0.0.28
  - use npm 3.10.7 in travis
  - use node 4.5.0 in travis
  - kill all processes after -g seconds after client disconnection
  - Provide VCF files using freebayes
  - add new module to handle config options
  - fix error in interpreting the end range value in the user query
  - client library - an option to accept trailers and failing the overall
     request if data is truncated
  - client script - exit with error code if the request is unsuccessful
  - server - only set trailers if the client declared that it accepts them
  - restrict request types handled by the server to GET and OPTIONS
  - add a separate handler for OPTIONS request, set CORS headers
  - read-only configuration when options are read from a command line
  - proxy-aware server configuration
  - validation for reference name user input
  - full cycle tests using bioinf tools, compiled tools cached in travis

release 0.3.0
  - publish as npm package
  - expand docs for installing and running client/server
  - upgrade mongodb from 2.2.4 to 2.2.8
  - upgrade grunt-jasmine-nodejs from 1.5.3 to 1.5.4
  - upgrade load-grunt-tasks from 'latest' to 3.5.2
  - fix wrongly reporting error while closing fd in client
  - compliance with the GA4GH API: redirection urls as objects
  - restructure documentation
  - upgrading moment to 2.14.1 from 2.13.0
  - upgrading grunt-jscs to 3.0.1 from 3.0.0
  - new client code to comply with GA4GH API
  - client code fit to use with browserify

release 0.2.1
  - compliance with the GA4GH API: use upper case for format

release 0.2.0
  - application model and controller as separate modules
  - GA4GH API url and redirection
  - logging with Winston

release 0.1.1
  - HTTP errors compliant with GA4GH API.

release 0.1
  - Initial version:
    a node.js server running on a socket or on a port serving
      either individual files or merging all available files
      for a sample,
    a range to serve and data format to serve can be specified,
    mongodb is used to find file locations,
    authorization is switched on by default (can be disabled),
      relies on authentication done elsewhere (the incoming request
      should have X-Remote-User header set), so this server
      should be run behind a reverse proxy that will perform
      authentication and set the header,
    'data_truncated' trailer header is set to 'false' if the data
      processing pipeline completed successfully, in case of an
      error in the pipeline it is set to 'true'.<|MERGE_RESOLUTION|>--- conflicted
+++ resolved
@@ -1,10 +1,7 @@
 LIST OF CHANGES for npg_ranger project
 
-<<<<<<< HEAD
   - use npg_ranger server for roundtrip tests
-=======
   - add prototype for reference resolve
->>>>>>> 26af5cca
   - upgrade fs-extra to 1.0.0 from ^0.30.0
   - upgrade winston to 2.3.0 from 2.2.0
 
